
<<<<<<< HEAD
__version__ = '0.2'
=======
__version__ = '0.2.1'
>>>>>>> e7dfe393

import numpy as np

from image_dataset_viz.dataset_exporter import DatasetExporter, render_datapoint


def bbox_to_points(bbox_xyxy):
    """Helper method to convert bounding box as list/tuple of [x1, y1, x2, y2] into points `ndarray` of shape (N, 2)

    Args:
<<<<<<< HEAD
        bbox_xyxy (list or tuple or ndarray): bounding box as list/tuple of [x1, y1, x2, y2]
=======
        bbox_xyxy (list or tuple): bounding box as list/tuple of [x1, y1, x2, y2]
>>>>>>> e7dfe393

    Returns:
        ndarray of points

    """
<<<<<<< HEAD
    assert isinstance(bbox_xyxy, (list, tuple, np.ndarray)) and len(bbox_xyxy) == 4, \
=======
    assert isinstance(bbox_xyxy, (list, tuple)) and len(bbox_xyxy) == 4, \
>>>>>>> e7dfe393
        "Argument bbox_xyxy should be a list/tuple of [x1, y1, x2, y2]"

    return np.array([
        [bbox_xyxy[0], bbox_xyxy[1]],
        [bbox_xyxy[2], bbox_xyxy[1]],
        [bbox_xyxy[2], bbox_xyxy[3]],
        [bbox_xyxy[0], bbox_xyxy[3]],
    ])


def xywh_to_xyxy(xywh):
    """Helper method to transform bounding box of type [x1, y1, width, height] into [x1, y1, x2, y2]

    Args:
        xywh (list or tuple): bounding box of type [x1, y1, width, height]

    Returns:
        list [x1, y1, x2, y2]

    """
<<<<<<< HEAD
    assert isinstance(xywh, (list, tuple, np.ndarray)) and len(xywh) == 4, \
=======
    assert isinstance(xywh, (list, tuple)) and len(xywh) == 4, \
>>>>>>> e7dfe393
        "Argument xywh should be a list/tuple of [x1, y1, width, height]"
    x1, y1 = xywh[0], xywh[1]
    x2 = x1 + max(0, xywh[2] - 1)
    y2 = y1 + max(0, xywh[3] - 1)
    return [x1, y1, x2, y2]


def xyxy_to_xywh(xyxy):
    """Helper method to transform bounding box of type [x1, y1, x2, y2] into [x1, y1, width, height]

    Args:
        xyxy (list or tuple): bounding box of type [x1, y1, x2, y2]

    Returns:
        list [x1, y1, width, height]

    """
<<<<<<< HEAD
    assert isinstance(xyxy, (list, tuple, np.ndarray)) and len(xyxy) == 4, \
=======
    assert isinstance(xyxy, (list, tuple)) and len(xyxy) == 4, \
>>>>>>> e7dfe393
        "Argument xyxy should be a list/tuple of [x1, y1, x2, y2]"
    x1, y1 = xyxy[0], xyxy[1]
    w = xyxy[2] - x1 + 1
    h = xyxy[3] - y1 + 1
    return [x1, y1, w, h]<|MERGE_RESOLUTION|>--- conflicted
+++ resolved
@@ -1,9 +1,5 @@
 
-<<<<<<< HEAD
-__version__ = '0.2'
-=======
-__version__ = '0.2.1'
->>>>>>> e7dfe393
+__version__ = '0.2.1.1'
 
 import numpy as np
 
@@ -14,21 +10,13 @@
     """Helper method to convert bounding box as list/tuple of [x1, y1, x2, y2] into points `ndarray` of shape (N, 2)
 
     Args:
-<<<<<<< HEAD
         bbox_xyxy (list or tuple or ndarray): bounding box as list/tuple of [x1, y1, x2, y2]
-=======
-        bbox_xyxy (list or tuple): bounding box as list/tuple of [x1, y1, x2, y2]
->>>>>>> e7dfe393
 
     Returns:
         ndarray of points
 
     """
-<<<<<<< HEAD
     assert isinstance(bbox_xyxy, (list, tuple, np.ndarray)) and len(bbox_xyxy) == 4, \
-=======
-    assert isinstance(bbox_xyxy, (list, tuple)) and len(bbox_xyxy) == 4, \
->>>>>>> e7dfe393
         "Argument bbox_xyxy should be a list/tuple of [x1, y1, x2, y2]"
 
     return np.array([
@@ -49,11 +37,7 @@
         list [x1, y1, x2, y2]
 
     """
-<<<<<<< HEAD
     assert isinstance(xywh, (list, tuple, np.ndarray)) and len(xywh) == 4, \
-=======
-    assert isinstance(xywh, (list, tuple)) and len(xywh) == 4, \
->>>>>>> e7dfe393
         "Argument xywh should be a list/tuple of [x1, y1, width, height]"
     x1, y1 = xywh[0], xywh[1]
     x2 = x1 + max(0, xywh[2] - 1)
@@ -71,11 +55,7 @@
         list [x1, y1, width, height]
 
     """
-<<<<<<< HEAD
     assert isinstance(xyxy, (list, tuple, np.ndarray)) and len(xyxy) == 4, \
-=======
-    assert isinstance(xyxy, (list, tuple)) and len(xyxy) == 4, \
->>>>>>> e7dfe393
         "Argument xyxy should be a list/tuple of [x1, y1, x2, y2]"
     x1, y1 = xyxy[0], xyxy[1]
     w = xyxy[2] - x1 + 1
